--- conflicted
+++ resolved
@@ -1,338 +1,335 @@
-package main
-
-import (
-	"context"
-	"encoding/xml"
-	"log"
-	"strings"
-	"time"
-
-	/* #nosec */
-	_ "crypto/sha1"
-	_ "crypto/sha256"
-
-	"mellium.im/communique/internal/client"
-	"mellium.im/communique/internal/client/event"
-<<<<<<< HEAD
-	"mellium.im/communique/internal/client/omemo"
-=======
-	"mellium.im/communique/internal/client/jingle"
->>>>>>> 1406c740
-	"mellium.im/communique/internal/gui"
-	"mellium.im/communique/internal/storage"
-	"mellium.im/xmpp/crypto"
-	"mellium.im/xmpp/disco"
-	"mellium.im/xmpp/jid"
-	"mellium.im/xmpp/stanza"
-)
-
-func newFyneGUIHandler(g *gui.GUI, db *storage.DB, c *client.Client, logger, debug *log.Logger) func(interface{}) {
-	return func(ev interface{}) {
-		switch e := ev.(type) {
-		case event.StatusOffline:
-			go func() {
-				if err := c.Offline(); err != nil {
-					logger.Printf("error going offline: %v", err)
-				}
-			}()
-		case event.ChatMessage:
-			go func() {
-				var encryptedPayload *omemo.EncryptedMessage
-				var messageStanza stanza.Message
-
-				jdid := e.To.Bare().String() + ":" + c.DeviceId
-
-				if _, prs := c.MessageSession[jdid]; prs {
-					encryptedPayload, messageStanza = omemo.EncryptMessage(e.Body, false, nil, nil, nil, c, logger, e.To.Bare())
-				} else {
-					encryptedPayload, messageStanza = omemo.InitiateKeyAgreement(e.Body, c, logger, e.To.Bare())
-				}
-
-				rr := omemo.ReceiptRequest{}
-
-				var result strings.Builder
-				encoder := xml.NewEncoder(&result)
-
-				if err := encoder.Encode(encryptedPayload); err != nil {
-					panic(err)
-				}
-				if err := encoder.Encode(rr); err != nil {
-					panic(err)
-				}
-
-				xmlReader := xml.NewDecoder(strings.NewReader(result.String()))
-				messageReader := messageStanza.Wrap(xmlReader)
-
-				ctx, cancel := context.WithTimeout(context.Background(), 5*time.Second)
-				defer cancel()
-
-				err := c.Session.Send(ctx, messageReader)
-				if err != nil {
-					logger.Printf("error sending message: %v", err)
-				}
-				if err = db.InsertMsg(ctx, e.Account, e, c.LocalAddr()); err != nil {
-					logger.Printf("error writing message to database: %v", err)
-				}
-			}()
-		case event.NewOutgoingCall:
-			go func() {
-				jidCopy := jid.JID(e)
-				jingleRequest, err := c.CallClient.StartOutgoingCall(jidCopy)
-				if err != nil {
-					g.TerminateCallSession()
-					logger.Println(err)
-					return
-				}
-				ctx, cancel := context.WithTimeout(context.Background(), 60*time.Second)
-				defer cancel()
-				err = c.UnmarshalIQ(ctx, jingle.IQ{
-					IQ: stanza.IQ{
-						Type: stanza.SetIQ,
-						To:   jidCopy,
-					},
-					Jingle: jingleRequest,
-				}.TokenReader(), nil)
-				if err != nil {
-					g.TerminateCallSession()
-					c.CallClient.CancelCall()
-					logger.Println(err)
-					return
-				}
-				g.ShowOutgoingCall(jidCopy)
-			}()
-		case event.AcceptIncomingCall:
-			go func() {
-				jingleResponse, err := c.CallClient.AcceptIncomingCall(e)
-				ctx, cancel := context.WithTimeout(context.Background(), 60*time.Second)
-				defer cancel()
-				if err != nil {
-					c.UnmarshalIQ(ctx, jingle.IQ{
-						IQ: stanza.IQ{
-							Type: stanza.SetIQ,
-							To:   jid.MustParse(e.Initiator),
-						},
-						Jingle: jingle.JingleFailed(e.SID),
-					}.TokenReader(), nil)
-					return
-				}
-				err = c.UnmarshalIQ(ctx, jingle.IQ{
-					IQ: stanza.IQ{
-						Type: stanza.SetIQ,
-						To:   jid.MustParse(e.Initiator),
-					},
-					Jingle: jingleResponse,
-				}.TokenReader(), nil)
-				if err != nil {
-					g.TerminateCallSession()
-					c.CallClient.TerminateCall()
-					logger.Println(err)
-					return
-				}
-				g.ShowCallSession()
-			}()
-		case event.CancelCall:
-			go func() {
-				jingleTerminate, err := c.CallClient.CancelCall()
-				ctx, cancel := context.WithTimeout(context.Background(), 60*time.Second)
-				defer cancel()
-				if err != nil {
-					_, _, sid := c.CallClient.GetCurrentState()
-					c.UnmarshalIQ(ctx, jingle.IQ{
-						IQ: stanza.IQ{
-							Type: stanza.SetIQ,
-							To:   c.CallClient.GetPartnerJid(),
-						},
-						Jingle: jingle.JingleFailed(sid),
-					}.TokenReader(), nil)
-					logger.Println(err)
-					return
-				}
-				err = c.UnmarshalIQ(ctx, jingle.IQ{
-					IQ: stanza.IQ{
-						Type: stanza.SetIQ,
-						To:   c.CallClient.GetPartnerJid(),
-					},
-					Jingle: jingleTerminate,
-				}.TokenReader(), nil)
-				if err != nil {
-					logger.Println(err)
-				}
-				g.TerminateCallSession()
-			}()
-		case event.TerminateCall:
-			go func() {
-				jingleTerminate, err := c.CallClient.TerminateCall()
-				ctx, cancel := context.WithTimeout(context.Background(), 60*time.Second)
-				defer cancel()
-				if err != nil {
-					c.UnmarshalIQ(ctx, jingle.IQ{
-						IQ: stanza.IQ{
-							Type: stanza.SetIQ,
-							To:   c.CallClient.GetPartnerJid(),
-						},
-						Jingle: jingle.JingleFailed(jingleTerminate.SID),
-					}.TokenReader(), nil)
-					logger.Println(err)
-					return
-				}
-				err = c.UnmarshalIQ(ctx, jingle.IQ{
-					IQ: stanza.IQ{
-						Type: stanza.SetIQ,
-						To:   c.CallClient.GetPartnerJid(),
-					},
-					Jingle: jingleTerminate,
-				}.TokenReader(), nil)
-				if err != nil {
-					logger.Println(err)
-				}
-				g.TerminateCallSession()
-			}()
-		default:
-			debug.Printf("unrecognized gui event: %T(%[1]q)", e)
-		}
-	}
-}
-
-func newXMPPClientHandler(g *gui.GUI, db *storage.DB, c *client.Client, logger, debug *log.Logger) func(interface{}) {
-	return func(ev interface{}) {
-		switch e := ev.(type) {
-		case event.StatusAway:
-			g.Away(jid.JID(e))
-		case event.StatusBusy:
-			g.Busy(jid.JID(e))
-		case event.StatusOnline:
-			g.Online(jid.JID(e))
-		case event.StatusOffline:
-			g.Offline(jid.JID(e))
-		case event.FetchBookmarks:
-			for _ = range e.Items {
-				// Noop but still iterate to consume the channel
-				// Bookmarks is currently not implemented yet in the GUI
-			}
-		case event.FetchRoster:
-			// Only call replaceroster to consume the channel
-			// roster is not yet implemented in the GUI
-			ctx, cancel := context.WithTimeout(context.Background(), 5*time.Second)
-			defer cancel()
-			err := db.ReplaceRoster(ctx, e)
-			if err != nil {
-				logger.Printf("error updating to roster ver %q: %v", e.Ver, err)
-			}
-		case event.UpdateRoster:
-			// Based on previous implementation
-			ctx, cancel := context.WithTimeout(context.Background(), 3*time.Second)
-			defer cancel()
-			err := db.UpdateRoster(ctx, e.Ver, e)
-			if err != nil {
-				debug.Printf("error updating roster version: %v", err)
-			}
-		case event.Receipt:
-			ctx, cancel := context.WithTimeout(context.Background(), 3*time.Second)
-			defer cancel()
-			err := db.MarkReceived(ctx, e)
-			if err != nil {
-				logger.Printf("error marking message %q as received: %v", e, err)
-			}
-		case event.ChatMessage:
-			g.WriteMessage(e)
-			ctx, cancel := context.WithTimeout(context.Background(), time.Second)
-			defer cancel()
-			if err := db.InsertMsg(ctx, e.Account, e, c.LocalAddr()); err != nil {
-				logger.Printf("error writing message to database: %v", err)
-			}
-		case event.HistoryMessage:
-			// Only write to DB, not yet implemented in GUI
-			ctx, cancel := context.WithTimeout(context.Background(), time.Second)
-			defer cancel()
-			if err := db.InsertMsg(ctx, true, e.Result.Forward.Msg, c.LocalAddr()); err != nil {
-				logger.Printf("error writing history to database: %v", err)
-			}
-		case event.NewCaps:
-			go func() {
-				ctx, cancel := context.WithTimeout(context.Background(), 10*time.Second)
-				defer cancel()
-				err := db.InsertCaps(ctx, e.From, e.Caps)
-				if err != nil {
-					logger.Printf("error inserting entity capbailities hash: %v", err)
-				}
-			}()
-		case event.NewFeatures:
-			go func() {
-				ctx, cancel := context.WithTimeout(context.Background(), 10*time.Second)
-				defer cancel()
-				result := struct {
-					Info disco.Info
-					Err  error
-				}{}
-				discoInfo, caps, err := db.GetInfo(ctx, e.To)
-				if err != nil {
-					logger.Printf("error fetching info from cache: %v", err)
-					logger.Print("falling back to network query…")
-				}
-				// If we have previously fetched disco info (and have a valid caps to
-				// compare against), check that it's up to date.
-				if (len(discoInfo.Features) != 0 || len(discoInfo.Identity) != 0 || len(discoInfo.Form) != 0) && caps.Hash.Available() {
-					dbHash := discoInfo.Hash(caps.Hash.New())
-					if caps.Ver != "" && dbHash == caps.Ver {
-						// Cache !
-						debug.Printf("caps cache hit for %s: %s:%s", e.To, caps.Hash, dbHash)
-						result.Info = discoInfo
-						e.Info <- result
-						return
-					}
-					debug.Printf("caps cache miss for %s: %s:%s, %[2]s:%[4]s", e.To, caps.Hash, dbHash, caps.Ver)
-				}
-
-				// If we do not have any previously fetched info, or we had a cache miss
-				// and need to update it, go ahead and fetch it the long way…
-				discoInfo, err = disco.GetInfo(ctx, "", e.To, c.Session)
-				if err != nil {
-					result.Err = err
-					e.Info <- result
-					return
-				}
-				// If no caps were found in the database already, add a sha1 hash string
-				// to save us a lookup later in the most common case where a client is
-				// already using SHA1.
-				if caps.Ver == "" {
-					caps = disco.Caps{
-						Hash: crypto.SHA1,
-						Ver:  discoInfo.Hash(crypto.SHA1.New()),
-					}
-				}
-				err = db.UpsertDisco(ctx, e.To, caps, discoInfo)
-				if err != nil {
-					logger.Printf("error saving entity caps to the database: %v", err)
-				}
-				result.Info = discoInfo
-				e.Info <- result
-			}()
-		case event.OutgoingCallAccepted:
-			go func() {
-				err := c.CallClient.AcceptOutgoingCall(e)
-				if err != nil {
-					c.CallClient.CancelCall()
-					logger.Println(err)
-					return
-				}
-				g.ShowCallSession()
-			}()
-		case event.NewIncomingCall:
-			go func() {
-				g.ShowIncomingCall(e)
-			}()
-		case event.CancelCall:
-			go func() {
-				c.CallClient.CancelCall()
-				g.TerminateCallSession()
-			}()
-		case event.TerminateCall:
-			go func() {
-				c.CallClient.TerminateCall()
-				g.TerminateCallSession()
-			}()
-		default:
-			debug.Printf("unrecognized client event: %T(%[1]q)", e)
-		}
-	}
-}
+package main
+
+import (
+	"context"
+	"encoding/xml"
+	"log"
+	"strings"
+	"time"
+
+	/* #nosec */
+	_ "crypto/sha1"
+	_ "crypto/sha256"
+
+	"mellium.im/communique/internal/client"
+	"mellium.im/communique/internal/client/event"
+	"mellium.im/communique/internal/client/jingle"
+	"mellium.im/communique/internal/client/omemo"
+	"mellium.im/communique/internal/gui"
+	"mellium.im/communique/internal/storage"
+	"mellium.im/xmpp/crypto"
+	"mellium.im/xmpp/disco"
+	"mellium.im/xmpp/jid"
+	"mellium.im/xmpp/stanza"
+)
+
+func newFyneGUIHandler(g *gui.GUI, db *storage.DB, c *client.Client, logger, debug *log.Logger) func(interface{}) {
+	return func(ev interface{}) {
+		switch e := ev.(type) {
+		case event.StatusOffline:
+			go func() {
+				if err := c.Offline(); err != nil {
+					logger.Printf("error going offline: %v", err)
+				}
+			}()
+		case event.ChatMessage:
+			go func() {
+				var encryptedPayload *omemo.EncryptedMessage
+				var messageStanza stanza.Message
+
+				jdid := e.To.Bare().String() + ":" + c.DeviceId
+
+				if _, prs := c.MessageSession[jdid]; prs {
+					encryptedPayload, messageStanza = omemo.EncryptMessage(e.Body, false, nil, nil, nil, c, logger, e.To.Bare())
+				} else {
+					encryptedPayload, messageStanza = omemo.InitiateKeyAgreement(e.Body, c, logger, e.To.Bare())
+				}
+
+				rr := omemo.ReceiptRequest{}
+
+				var result strings.Builder
+				encoder := xml.NewEncoder(&result)
+
+				if err := encoder.Encode(encryptedPayload); err != nil {
+					panic(err)
+				}
+				if err := encoder.Encode(rr); err != nil {
+					panic(err)
+				}
+
+				xmlReader := xml.NewDecoder(strings.NewReader(result.String()))
+				messageReader := messageStanza.Wrap(xmlReader)
+
+				ctx, cancel := context.WithTimeout(context.Background(), 5*time.Second)
+				defer cancel()
+
+				err := c.Session.Send(ctx, messageReader)
+				if err != nil {
+					logger.Printf("error sending message: %v", err)
+				}
+				if err = db.InsertMsg(ctx, e.Account, e, c.LocalAddr()); err != nil {
+					logger.Printf("error writing message to database: %v", err)
+				}
+			}()
+		case event.NewOutgoingCall:
+			go func() {
+				jidCopy := jid.JID(e)
+				jingleRequest, err := c.CallClient.StartOutgoingCall(jidCopy)
+				if err != nil {
+					g.TerminateCallSession()
+					logger.Println(err)
+					return
+				}
+				ctx, cancel := context.WithTimeout(context.Background(), 60*time.Second)
+				defer cancel()
+				err = c.UnmarshalIQ(ctx, jingle.IQ{
+					IQ: stanza.IQ{
+						Type: stanza.SetIQ,
+						To:   jidCopy,
+					},
+					Jingle: jingleRequest,
+				}.TokenReader(), nil)
+				if err != nil {
+					g.TerminateCallSession()
+					c.CallClient.CancelCall()
+					logger.Println(err)
+					return
+				}
+				g.ShowOutgoingCall(jidCopy)
+			}()
+		case event.AcceptIncomingCall:
+			go func() {
+				jingleResponse, err := c.CallClient.AcceptIncomingCall(e)
+				ctx, cancel := context.WithTimeout(context.Background(), 60*time.Second)
+				defer cancel()
+				if err != nil {
+					c.UnmarshalIQ(ctx, jingle.IQ{
+						IQ: stanza.IQ{
+							Type: stanza.SetIQ,
+							To:   jid.MustParse(e.Initiator),
+						},
+						Jingle: jingle.JingleFailed(e.SID),
+					}.TokenReader(), nil)
+					return
+				}
+				err = c.UnmarshalIQ(ctx, jingle.IQ{
+					IQ: stanza.IQ{
+						Type: stanza.SetIQ,
+						To:   jid.MustParse(e.Initiator),
+					},
+					Jingle: jingleResponse,
+				}.TokenReader(), nil)
+				if err != nil {
+					g.TerminateCallSession()
+					c.CallClient.TerminateCall()
+					logger.Println(err)
+					return
+				}
+				g.ShowCallSession()
+			}()
+		case event.CancelCall:
+			go func() {
+				jingleTerminate, err := c.CallClient.CancelCall()
+				ctx, cancel := context.WithTimeout(context.Background(), 60*time.Second)
+				defer cancel()
+				if err != nil {
+					_, _, sid := c.CallClient.GetCurrentState()
+					c.UnmarshalIQ(ctx, jingle.IQ{
+						IQ: stanza.IQ{
+							Type: stanza.SetIQ,
+							To:   c.CallClient.GetPartnerJid(),
+						},
+						Jingle: jingle.JingleFailed(sid),
+					}.TokenReader(), nil)
+					logger.Println(err)
+					return
+				}
+				err = c.UnmarshalIQ(ctx, jingle.IQ{
+					IQ: stanza.IQ{
+						Type: stanza.SetIQ,
+						To:   c.CallClient.GetPartnerJid(),
+					},
+					Jingle: jingleTerminate,
+				}.TokenReader(), nil)
+				if err != nil {
+					logger.Println(err)
+				}
+				g.TerminateCallSession()
+			}()
+		case event.TerminateCall:
+			go func() {
+				jingleTerminate, err := c.CallClient.TerminateCall()
+				ctx, cancel := context.WithTimeout(context.Background(), 60*time.Second)
+				defer cancel()
+				if err != nil {
+					c.UnmarshalIQ(ctx, jingle.IQ{
+						IQ: stanza.IQ{
+							Type: stanza.SetIQ,
+							To:   c.CallClient.GetPartnerJid(),
+						},
+						Jingle: jingle.JingleFailed(jingleTerminate.SID),
+					}.TokenReader(), nil)
+					logger.Println(err)
+					return
+				}
+				err = c.UnmarshalIQ(ctx, jingle.IQ{
+					IQ: stanza.IQ{
+						Type: stanza.SetIQ,
+						To:   c.CallClient.GetPartnerJid(),
+					},
+					Jingle: jingleTerminate,
+				}.TokenReader(), nil)
+				if err != nil {
+					logger.Println(err)
+				}
+				g.TerminateCallSession()
+			}()
+		default:
+			debug.Printf("unrecognized gui event: %T(%[1]q)", e)
+		}
+	}
+}
+
+func newXMPPClientHandler(g *gui.GUI, db *storage.DB, c *client.Client, logger, debug *log.Logger) func(interface{}) {
+	return func(ev interface{}) {
+		switch e := ev.(type) {
+		case event.StatusAway:
+			g.Away(jid.JID(e))
+		case event.StatusBusy:
+			g.Busy(jid.JID(e))
+		case event.StatusOnline:
+			g.Online(jid.JID(e))
+		case event.StatusOffline:
+			g.Offline(jid.JID(e))
+		case event.FetchBookmarks:
+			for _ = range e.Items {
+				// Noop but still iterate to consume the channel
+				// Bookmarks is currently not implemented yet in the GUI
+			}
+		case event.FetchRoster:
+			// Only call replaceroster to consume the channel
+			// roster is not yet implemented in the GUI
+			ctx, cancel := context.WithTimeout(context.Background(), 5*time.Second)
+			defer cancel()
+			err := db.ReplaceRoster(ctx, e)
+			if err != nil {
+				logger.Printf("error updating to roster ver %q: %v", e.Ver, err)
+			}
+		case event.UpdateRoster:
+			// Based on previous implementation
+			ctx, cancel := context.WithTimeout(context.Background(), 3*time.Second)
+			defer cancel()
+			err := db.UpdateRoster(ctx, e.Ver, e)
+			if err != nil {
+				debug.Printf("error updating roster version: %v", err)
+			}
+		case event.Receipt:
+			ctx, cancel := context.WithTimeout(context.Background(), 3*time.Second)
+			defer cancel()
+			err := db.MarkReceived(ctx, e)
+			if err != nil {
+				logger.Printf("error marking message %q as received: %v", e, err)
+			}
+		case event.ChatMessage:
+			g.WriteMessage(e)
+			ctx, cancel := context.WithTimeout(context.Background(), time.Second)
+			defer cancel()
+			if err := db.InsertMsg(ctx, e.Account, e, c.LocalAddr()); err != nil {
+				logger.Printf("error writing message to database: %v", err)
+			}
+		case event.HistoryMessage:
+			// Only write to DB, not yet implemented in GUI
+			ctx, cancel := context.WithTimeout(context.Background(), time.Second)
+			defer cancel()
+			if err := db.InsertMsg(ctx, true, e.Result.Forward.Msg, c.LocalAddr()); err != nil {
+				logger.Printf("error writing history to database: %v", err)
+			}
+		case event.NewCaps:
+			go func() {
+				ctx, cancel := context.WithTimeout(context.Background(), 10*time.Second)
+				defer cancel()
+				err := db.InsertCaps(ctx, e.From, e.Caps)
+				if err != nil {
+					logger.Printf("error inserting entity capbailities hash: %v", err)
+				}
+			}()
+		case event.NewFeatures:
+			go func() {
+				ctx, cancel := context.WithTimeout(context.Background(), 10*time.Second)
+				defer cancel()
+				result := struct {
+					Info disco.Info
+					Err  error
+				}{}
+				discoInfo, caps, err := db.GetInfo(ctx, e.To)
+				if err != nil {
+					logger.Printf("error fetching info from cache: %v", err)
+					logger.Print("falling back to network query…")
+				}
+				// If we have previously fetched disco info (and have a valid caps to
+				// compare against), check that it's up to date.
+				if (len(discoInfo.Features) != 0 || len(discoInfo.Identity) != 0 || len(discoInfo.Form) != 0) && caps.Hash.Available() {
+					dbHash := discoInfo.Hash(caps.Hash.New())
+					if caps.Ver != "" && dbHash == caps.Ver {
+						// Cache !
+						debug.Printf("caps cache hit for %s: %s:%s", e.To, caps.Hash, dbHash)
+						result.Info = discoInfo
+						e.Info <- result
+						return
+					}
+					debug.Printf("caps cache miss for %s: %s:%s, %[2]s:%[4]s", e.To, caps.Hash, dbHash, caps.Ver)
+				}
+
+				// If we do not have any previously fetched info, or we had a cache miss
+				// and need to update it, go ahead and fetch it the long way…
+				discoInfo, err = disco.GetInfo(ctx, "", e.To, c.Session)
+				if err != nil {
+					result.Err = err
+					e.Info <- result
+					return
+				}
+				// If no caps were found in the database already, add a sha1 hash string
+				// to save us a lookup later in the most common case where a client is
+				// already using SHA1.
+				if caps.Ver == "" {
+					caps = disco.Caps{
+						Hash: crypto.SHA1,
+						Ver:  discoInfo.Hash(crypto.SHA1.New()),
+					}
+				}
+				err = db.UpsertDisco(ctx, e.To, caps, discoInfo)
+				if err != nil {
+					logger.Printf("error saving entity caps to the database: %v", err)
+				}
+				result.Info = discoInfo
+				e.Info <- result
+			}()
+		case event.OutgoingCallAccepted:
+			go func() {
+				err := c.CallClient.AcceptOutgoingCall(e)
+				if err != nil {
+					c.CallClient.CancelCall()
+					logger.Println(err)
+					return
+				}
+				g.ShowCallSession()
+			}()
+		case event.NewIncomingCall:
+			go func() {
+				g.ShowIncomingCall(e)
+			}()
+		case event.CancelCall:
+			go func() {
+				c.CallClient.CancelCall()
+				g.TerminateCallSession()
+			}()
+		case event.TerminateCall:
+			go func() {
+				c.CallClient.TerminateCall()
+				g.TerminateCallSession()
+			}()
+		default:
+			debug.Printf("unrecognized client event: %T(%[1]q)", e)
+		}
+	}
+}