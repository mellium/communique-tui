// Copyright 2018 The Mellium Contributors.
// Use of this source code is governed by the BSD 2-clause
// license that can be found in the LICENSE file.

package client

import (
	"context"
	"crypto/ed25519"
	"crypto/tls"
	"encoding/xml"
	"fmt"
	"io"
	"log"
<<<<<<< HEAD
	"slices"
	"strconv"
=======
	"net"
>>>>>>> 1406c740
	"strings"
	"sync"
	"time"

	"mellium.im/communique/internal/client/doubleratchet"
	"mellium.im/communique/internal/client/event"
<<<<<<< HEAD
	omemoreceiver "mellium.im/communique/internal/client/omemo/receiver"
=======
	"mellium.im/communique/internal/client/jingle"
>>>>>>> 1406c740
	"mellium.im/communique/internal/client/quic"
	"mellium.im/communique/internal/client/x3dh"
	legacybookmarks "mellium.im/legacy/bookmarks"
	"mellium.im/sasl"
	"mellium.im/xmlstream"
	"mellium.im/xmpp"
	"mellium.im/xmpp/bookmarks"
	"mellium.im/xmpp/dial"
	"mellium.im/xmpp/disco"
	"mellium.im/xmpp/jid"
	"mellium.im/xmpp/muc"
	"mellium.im/xmpp/receipts"
	"mellium.im/xmpp/roster"
	"mellium.im/xmpp/stanza"
	"mellium.im/xmpp/version"
)

func noopHandler(interface{}) {}

// New creates a new XMPP client but does not attempt to negotiate a session or
// send an initial presence, etc.
func New(j jid.JID, logger, debug *log.Logger, opts ...Option) *Client {
	var c *Client

	idPubKey, idPrivKey, err := ed25519.GenerateKey(nil)

	if err != nil {
		logger.Printf("Error generating identity key pair: %q", err)
	}

	spkPub, spkPriv, spkSig, err := x3dh.CreateNewSpk(idPrivKey)

	if err != nil {
		logger.Printf("Error generating signed prekey pair: %q", err)
	}

	tmpDhPubKey, tmpDhPrivKey, err := doubleratchet.DhKeyPair()

	if err != nil {
		logger.Printf("Error generating Diffie-Hellman key pair: %q", err)
	}

	c = &Client{
		timeout: 30 * time.Second,
		addr:    j,
		dialer: &dial.Dialer{
			TLSConfig: &tls.Config{
				ServerName: j.Domain().String(),
				MinVersion: tls.VersionTLS12,
			},
		},
		logger:  logger,
		debug:   debug,
		getPass: emptyPass,
		handler: noopHandler,
		receiptsHandler: &receipts.Handler{
			Unhandled: func(id string) { c.handler(event.Receipt(id)) },
		},
		// TODO: mediated muc invitations
		mucClient:      &muc.Client{},
		channels:       make(map[string]*muc.Channel),
		DeviceId:       "123",
		IdPrivKey:      []byte(idPrivKey),
		IdPubKey:       []byte(idPubKey),
		SpkPriv:        spkPriv,
		SpkPub:         spkPub,
		SpkSig:         spkSig,
		OpkList:        []omemoreceiver.PreKey{}, // different prekey type from the one in omemo package
		TmpDhPrivKey:   tmpDhPrivKey,
		TmpDhPubKey:    tmpDhPubKey,
		MessageSession: make(map[string]*doubleratchet.DoubleRatchet),
	}

	for i := 0; i <= 10; i++ {
		opkPub, opkPriv, err := ed25519.GenerateKey(nil)

		if err != nil {
			logger.Printf("Error generating one-time prekey pair: %q", err)
		}

		c.OpkList = append(c.OpkList, omemoreceiver.PreKey{
			ID:         strconv.Itoa(i),
			PrivateKey: []byte(opkPriv),
			PublicKey:  []byte(opkPub),
		})
	}

	for _, opt := range opts {
		opt(c)
	}

	return c
}

// Disco fetches the service discovery information associated with the provided
// JID by sending an event capable of returning the results over a channel.
func (c *Client) Disco(j jid.JID) (disco.Info, error) {
	infoChan := make(chan struct {
		Info disco.Info
		Err  error
	})
	c.handler(event.NewFeatures{
		To:   j,
		Info: infoChan,
	})
	result := <-infoChan
	return result.Info, result.Err
}

// Handler configures a handler function to be used for events emitted by the
// client.
//
// For a list of events that any handler function may handle, see the event
// package.
func (c *Client) Handler(h func(interface{})) {
	if h == nil {
		c.handler = noopHandler
		return
	}
	c.handler = h
}

func (c *Client) reconnect(ctx context.Context) error {
	if c.online {
		return nil
	}

	pass, err := c.getPass(ctx)
	if err != nil {
		return err
	}

	var cancel context.CancelFunc
	ctx, cancel = context.WithTimeout(ctx, c.timeout)
	defer cancel()

	var conn io.ReadWriter
	var quicConn *quic.QuicConn
	if c.useQuic {
		quicConn, err = quic.Connect(ctx, c.addr, c.logger)
	} else {
		var dialConn net.Conn
		dialConn, err = c.dialer.Dial(ctx, "tcp", c.addr)
		if err != nil {
			return fmt.Errorf("error dialing connection: %v", err)
		}
		tcpConn := dialConn.(*net.TCPConn)
		err = tcpConn.SetReadBuffer(1048576)
		if err != nil {
			c.logger.Println(err)
		}
		err = tcpConn.SetWriteBuffer(1048576)
		if err != nil {
			c.logger.Println(err)
		}
		conn = tcpConn
	}
	if err != nil {
		return fmt.Errorf("error dialing connection: %v", err)
	}
	if c.useQuic {
		c.quicConn = quicConn
		conn = quicConn.Stream
	}

	saslFeature := xmpp.SASL("", pass,
		// sasl.ScramSha256Plus,
		// sasl.ScramSha1Plus,
		// sasl.ScramSha256,
		sasl.ScramSha1,
		sasl.Plain,
	)
	if c.noTLS {
		saslFeature.Necessary &^= xmpp.Secure
	}

	negotiator := xmpp.NewNegotiator(func(*xmpp.Session, *xmpp.StreamConfig) xmpp.StreamConfig {
		return xmpp.StreamConfig{
			Features: []xmpp.StreamFeature{
				disco.StreamFeature(),
				xmpp.StartTLS(c.dialer.TLSConfig),
				saslFeature,
				roster.Versioning(),
				xmpp.BindResource(),
			},
			TeeIn:  c.win,
			TeeOut: c.wout,
		}
	})
	state := xmpp.SessionState(0)
	if c.useQuic {
		state = state | xmpp.Secure
	}
	c.Session, err = xmpp.NewSession(ctx, c.addr.Domain(), c.addr, conn, state, negotiator)
	if err != nil {
		return fmt.Errorf("error negotiating session: %v", err)
	}

	c.online = true

	c.debug.Println("Finished session negotiation")

	go func() {
		err := c.Serve(newXMPPHandler(c))
		if err != nil {
			c.logger.Printf("Error while handling XMPP streams: %q", err)
		}

		c.handler(event.StatusOffline{})
		err = c.Offline()
		if err != nil {
			c.logger.Printf("Error going offline: %q", err)
		}
		if c.useQuic {
			err = c.quicConn.Conn.CloseWithError(0x42, "Closing the connection")
		} else {
			err = c.Session.Conn().Close()
		}
		if err != nil {
			c.logger.Printf("Error closing the connection: %q", err)
		}
	}()

	// If the stream contained entity capabilities, go ahead and send an alert so
	// that we can fetch the disco
	c.debug.Println("Fetching server caps")
	if caps, ok := disco.ServerCaps(c.Session); ok {
		c.handler(event.NewCaps{
			From: c.Session.In().From,
			Caps: caps,
		})
	}

	// Enable message carbons.
	// c.debug.Println("Enabling message carbons")
	// carbonsCtx, carbonsCancel := context.WithTimeout(context.Background(), c.timeout)
	// defer carbonsCancel()
	// err = carbons.Enable(carbonsCtx, c.Session)
	// if err != nil {
	// 	c.debug.Printf("error enabling carbons: %q", err)
	// 	return err
	// }

	// Fetch the roster
	c.debug.Println("Fetching roster")
	rosterCtx, rosterCancel := context.WithTimeout(context.Background(), c.timeout)
	defer rosterCancel()
	err = c.Roster(rosterCtx)
	if err != nil {
		c.logger.Printf("error fetching roster: %q", err)
	}

	// Fetch the bookmarks
	// c.debug.Println("Fetching bookmarks")
	// bookmarksCtx, bookmarksCancel := context.WithTimeout(context.Background(), c.timeout)
	// defer bookmarksCancel()
	// err = c.Bookmarks(bookmarksCtx)
	// if err != nil {
	// 	c.logger.Printf("error fetching bookmarks: %q", err)
	// }
<<<<<<< HEAD
=======

	// Init CallClient
	c.CallClient = jingle.New(c.LocalAddr(), newOnIceCandidateHandler(c), c.debug)
>>>>>>> 1406c740

	return nil
}

// Client represents an XMPP client.
type Client struct {
	*xmpp.Session
	timeout         time.Duration
	logger          *log.Logger
	debug           *log.Logger
	addr            jid.JID
	win             io.Writer
	wout            io.Writer
	dialer          *dial.Dialer
	getPass         func(context.Context) (string, error)
	online          bool
	handler         func(interface{})
	receiptsHandler *receipts.Handler
	rosterVer       string
	noTLS           bool
	mucClient       *muc.Client
	chanM           sync.Mutex
	channels        map[string]*muc.Channel
	useQuic         bool
	quicConn        *quic.QuicConn
<<<<<<< HEAD
	DeviceId        string
	IdPrivKey       []byte
	IdPubKey        []byte
	SpkPriv         []byte
	SpkPub          []byte
	SpkSig          []byte
	OpkList         []omemoreceiver.PreKey
	TmpDhPrivKey    []byte
	TmpDhPubKey     []byte
	MessageSession  map[string]*doubleratchet.DoubleRatchet
=======
	CallClient      *jingle.CallClient
>>>>>>> 1406c740
}

// Online sets the status to online.
// The provided context is used if the client was previously offline and we
// have to re-establish the session, so if it includes a timeout make sure to
// account for the fact that we might reconnect.
func (c *Client) Online(ctx context.Context) error {
	err := c.reconnect(ctx)
	if err != nil {
		return err
	}

	err = c.Send(ctx, stanza.Presence{Type: stanza.AvailablePresence}.Wrap(nil))
	if err != nil {
		return err
	}
	return nil
}

// Bookmarks fetches the users list of bookmarked chat rooms.
func (c *Client) Bookmarks(ctx context.Context) error {
	var iter interface {
		Next() bool
		Err() error
		Bookmark() bookmarks.Channel
		io.Closer
	}

	info, err := c.Disco(c.LocalAddr().Bare())
	if err != nil {
		c.debug.Printf("error discovering bookmarks support: %v", err)
	}

	useLegacyBookmarks := true
	for _, feature := range info.Features {
		if feature.Var == bookmarks.NSCompat {
			useLegacyBookmarks = false
			break
		}
	}

	if useLegacyBookmarks {
		query, err := version.Get(ctx, c.Session, c.Session.LocalAddr().Domain())
		if err != nil {
			c.debug.Printf(`error fetching version information: %v`, err)
		}
		var bookmarksErr string
		if query.Name == "Prosody" {
			switch {
			case strings.HasPrefix(query.Version, "trunk"):
				bookmarksErr = `
To fix this, contact your server administrator and ask them to enable "mod_bookmarks".`
			case strings.HasPrefix(query.Version, "0.11"):
				bookmarksErr = `
To fix this, contact your server administrator and ask them to enable "mod_bookmarks2".`
			}
		}
		c.logger.Printf(`

	--
Your server does not support bookmark unification, an important feature that stops newer clients from seeing a different list of chat rooms than older clients that do not yet support the latest features.%s
	--

`, bookmarksErr)
		iter = legacybookmarks.Fetch(ctx, c.Session)
	} else {
		iter = bookmarks.Fetch(ctx, c.Session)
	}

	defer func() {
		e := iter.Close()
		if e != nil {
			c.debug.Printf("error closing bookmarks stream: %v", e)
		}
	}()
	items := make(chan event.UpdateBookmark)
	go func() {
		defer close(items)
		for iter.Next() {
			items <- event.UpdateBookmark(iter.Bookmark())
		}
	}()
	c.handler(event.FetchBookmarks{
		Items: items,
	})
	err = iter.Err()
	if err == io.EOF {
		err = nil
	}
	return err
}

// Roster requests the users contact list.
func (c *Client) Roster(ctx context.Context) error {
	rosterIQ := roster.IQ{}
	rosterIQ.Query.Ver = c.rosterVer
	iter := roster.FetchIQ(ctx, rosterIQ, c.Session)
	defer func() {
		e := iter.Close()
		if e != nil {
			c.debug.Printf("Error closing roster stream: %q", e)
		}
	}()
	items := make(chan event.UpdateRoster)
	go func() {
		defer close(items)
		for iter.Next() {
			item := iter.Item()
			if item.Name == "" {
				item.Name = item.JID.Localpart()
			}
			if item.Name == "" {
				item.Name = item.JID.Domainpart()
			}
			items <- event.UpdateRoster{
				Item: item,
				Ver:  iter.Version(),
			}
		}
	}()
	c.handler(event.FetchRoster{
		Ver:   iter.Version(),
		Items: items,
	})
	err := iter.Err()
	if err == io.EOF {
		err = nil
	}

	return err
}

// Away sets the status to away.
func (c *Client) Away(ctx context.Context) error {
	err := c.reconnect(ctx)
	if err != nil {
		return err
	}

	err = c.Send(
		ctx,
		stanza.Presence{Type: stanza.AvailablePresence}.Wrap(
			xmlstream.Wrap(
				xmlstream.ReaderFunc(func() (xml.Token, error) {
					return xml.CharData("away"), io.EOF
				}),
				xml.StartElement{Name: xml.Name{Local: "show"}},
			)))
	if err != nil {
		return err
	}
	return nil
}

// Busy sets the status to busy.
func (c *Client) Busy(ctx context.Context) error {
	err := c.reconnect(ctx)
	if err != nil {
		return err
	}

	err = c.Send(
		ctx,
		stanza.Presence{Type: stanza.AvailablePresence}.Wrap(
			xmlstream.Wrap(
				xmlstream.ReaderFunc(func() (xml.Token, error) {
					return xml.CharData("dnd"), io.EOF
				}),
				xml.StartElement{Name: xml.Name{Local: "show"}},
			)))
	if err != nil {
		return err
	}
	return nil
}

// Offline logs the client off.
func (c *Client) Offline() error {
	if !c.online {
		return nil
	}
	defer func() {
		c.online = false
	}()

	/* #nosec */
	_ = c.SetCloseDeadline(time.Now().Add(2 * c.timeout))
	// Don't handle the error when setting the close deadline; we still want to
	// attempt to close the connection.

	err := c.Close()
	if err != nil {
		return err
	}
	return nil
}

// Timeout is the read/write timeout used by the client.
func (c *Client) Timeout() time.Duration {
	return c.timeout
}

// SendMessage encodes the provided message to the output stream and adds a
// request for a receipt. It then blocks until the message receipt is received,
// or the context is canceled.
func (c *Client) SendMessage(ctx context.Context, msg event.ChatMessage) (event.ChatMessage, error) {
	if msg.ID == "" {
		id := randomID()
		msg.ID = id
		msg.OriginID.ID = id
	}
	msg.From = c.Session.LocalAddr()

	return msg, c.Session.Send(ctx, receipts.Request(encodeMessage(msg)))
}

func omitEmpty(s string, name xml.Name) xml.TokenReader {
	if s == "" {
		// Returns nil, EOF
		return xmlstream.Token(nil)
	}
	return xmlstream.Wrap(xmlstream.Token(xml.CharData(s)), xml.StartElement{Name: name})
}

func encodeMessage(e event.ChatMessage) xml.TokenReader {
	// Make sure we've already set the namespace, otherwise receipt wrapping and
	// the like doesn't work.
	e.Message.XMLName = xml.Name{Space: "jabber:client", Local: "message"}
	return e.Message.Wrap(xmlstream.MultiReader(
		omitEmpty(e.Body, xml.Name{Local: "body"}),
		e.OriginID.TokenReader(),
	))
}

// JoinMUC joins a multi-user chat, or rejoins it if it was already joined.
func (c *Client) JoinMUC(ctx context.Context, room jid.JID) error {
	s := room.Bare().String()
	c.chanM.Lock()
	defer c.chanM.Unlock()
	mucChan, ok := c.channels[s]
	if ok {
		return mucChan.Join(ctx)
	}
	mucChan, err := c.mucClient.Join(ctx, room, c.Session, muc.MaxHistory(100))
	if err != nil {
		return err
	}
	c.channels[s] = mucChan
	return nil
}

// LeaveMUC exits the given multi-user chat..
func (c *Client) LeaveMUC(ctx context.Context, room jid.JID, reason string) error {
	s := room.Bare().String()
	c.chanM.Lock()
	defer c.chanM.Unlock()
	mucChan, ok := c.channels[s]
	if !ok {
		return nil
	}
	err := mucChan.Leave(ctx, reason)
	if err != nil {
		return err
	}
	delete(c.channels, s)
	return nil
}

func (c *Client) RenewKeys(usedOpkId string) {
	tmpDhPubKey, tmpDhPrivKey, err := doubleratchet.DhKeyPair()

	if err != nil {
		c.logger.Printf("Error generating Diffie-Hellman key pair: %q", err)
	}

	c.TmpDhPrivKey = tmpDhPrivKey
	c.TmpDhPubKey = tmpDhPubKey

	var opkIdx int
	var maxId = -1

	for i, opk := range c.OpkList {
		if opk.ID == usedOpkId {
			opkIdx = i
		}

		idNum, _ := strconv.Atoi(opk.ID)

		if idNum > maxId {
			maxId = idNum
		}
	}

	slices.Delete(c.OpkList, opkIdx, opkIdx+1)

	opkPub, opkPriv, err := ed25519.GenerateKey(nil)

	if err != nil {
		c.logger.Printf("Error generating new one-time prekey pair: %q", err)
	}

	c.OpkList = append(c.OpkList, omemoreceiver.PreKey{
		ID:         strconv.Itoa(maxId + 1),
		PrivateKey: []byte(opkPriv),
		PublicKey:  []byte(opkPub),
	})
}<|MERGE_RESOLUTION|>--- conflicted
+++ resolved
@@ -12,23 +12,17 @@
 	"fmt"
 	"io"
 	"log"
-<<<<<<< HEAD
+	"net"
 	"slices"
 	"strconv"
-=======
-	"net"
->>>>>>> 1406c740
 	"strings"
 	"sync"
 	"time"
 
 	"mellium.im/communique/internal/client/doubleratchet"
 	"mellium.im/communique/internal/client/event"
-<<<<<<< HEAD
+	"mellium.im/communique/internal/client/jingle"
 	omemoreceiver "mellium.im/communique/internal/client/omemo/receiver"
-=======
-	"mellium.im/communique/internal/client/jingle"
->>>>>>> 1406c740
 	"mellium.im/communique/internal/client/quic"
 	"mellium.im/communique/internal/client/x3dh"
 	legacybookmarks "mellium.im/legacy/bookmarks"
@@ -289,12 +283,9 @@
 	// if err != nil {
 	// 	c.logger.Printf("error fetching bookmarks: %q", err)
 	// }
-<<<<<<< HEAD
-=======
 
 	// Init CallClient
 	c.CallClient = jingle.New(c.LocalAddr(), newOnIceCandidateHandler(c), c.debug)
->>>>>>> 1406c740
 
 	return nil
 }
@@ -320,7 +311,6 @@
 	channels        map[string]*muc.Channel
 	useQuic         bool
 	quicConn        *quic.QuicConn
-<<<<<<< HEAD
 	DeviceId        string
 	IdPrivKey       []byte
 	IdPubKey        []byte
@@ -331,9 +321,7 @@
 	TmpDhPrivKey    []byte
 	TmpDhPubKey     []byte
 	MessageSession  map[string]*doubleratchet.DoubleRatchet
-=======
 	CallClient      *jingle.CallClient
->>>>>>> 1406c740
 }
 
 // Online sets the status to online.
